# frozen_string_literal: true

module Coverband
  class Configuration
    attr_accessor :root_paths, :root,
                  :additional_files, :verbose,
                  :reporter, :redis_namespace, :redis_ttl,
                  :background_reporting_enabled,
                  :background_reporting_sleep_seconds, :test_env,
                  :web_enable_clear, :gem_details, :web_debug, :report_on_exit

<<<<<<< HEAD
    attr_writer :logger, :s3_region, :s3_bucket, :s3_access_key_id, :s3_secret_access_key
    attr_reader :track_gems, :ignore, :use_oneshot_lines_coverage

    #####
    # TODO: This is is brittle and not a great solution to avoid deploy time
    # actions polluting the 'runtime' metrics
    #
    # * should we skip /bin/rails webpacker:compile ?
    # * Perhaps detect heroku deployment ENV var opposed to tasks?
    #####
    IGNORE_TASKS = ['coverband:clear',
                    'coverband:coverage',
                    'coverband:coverage_server',
                    'coverband:migrate']

    # Heroku when building assets runs code from a dynamic directory
    # /tmp was added to avoid coverage from /tmp/build directories during
    # heroku asset compilation
    IGNORE_DEFAULTS = %w[vendor .erb$ .slim$ /tmp internal:prelude schema.rb]
=======
    attr_writer :logger, :s3_region, :s3_bucket, :s3_access_key_id, :s3_secret_access_key, :password
    attr_reader :track_gems
>>>>>>> 336c9079

    def initialize
      reset
    end

    def reset
      @root = Dir.pwd
      @root_paths = []
      @ignore = IGNORE_DEFAULTS.dup
      @additional_files = []
      @verbose = false
      @reporter = 'scov'
      @logger = nil
      @store = nil
      @background_reporting_enabled = true
      @background_reporting_sleep_seconds = 30
      @test_env = nil
      @web_enable_clear = false
      @track_gems = false
      @gem_details = false
      @groups = {}
      @web_debug = false
<<<<<<< HEAD
      @report_on_exit = true
      @use_oneshot_lines_coverage = false
      @current_root = nil
      @all_root_paths = nil
=======
      @password = nil
>>>>>>> 336c9079

      # TODO: should we push these to adapter configs
      @s3_region = nil
      @s3_bucket = nil
      @s3_access_key_id = nil
      @s3_secret_access_key = nil
      @redis_namespace = nil
      @redis_ttl = nil
    end

    def logger
      @logger ||= if defined?(Rails.logger) && Rails.logger
                    Rails.logger
                  else
                    Logger.new(STDOUT)
                  end
    end

    def password
      @password || ENV['COVERBAND_PASSWORD']
    end

    def s3_bucket
      @s3_bucket || ENV['AWS_BUCKET']
    end

    def s3_region
      @s3_region || ENV['AWS_REGION']
    end

    def s3_access_key_id
      @s3_access_key_id || ENV['AWS_ACCESS_KEY_ID']
    end

    def s3_secret_access_key
      @s3_secret_access_key || ENV['AWS_SECRET_ACCESS_KEY']
    end

    def store
      @store ||= Coverband::Adapters::RedisStore.new(Redis.new(url: redis_url), redis_store_options)
    end

    def store=(store)
      raise 'Pass in an instance of Coverband::Adapters' unless store.is_a?(Coverband::Adapters::Base)

      @store = store
    end

    ###
    # Don't allow the ignore to override things like gem tracking
    ###
    def ignore=(ignored_array)
      @ignore = (@ignore + ignored_array).uniq
    end

    def track_gems=(value)
      @track_gems = value
      return unless @track_gems

      # by default we ignore vendor where many deployments put gems
      # we will remove this default if track_gems is set
      @ignore.delete('vendor')
      # while we want to allow vendored gems we don't want to track vendored ruby STDLIB
      @ignore << 'vendor/ruby-*' unless @ignore.include?('vendor/ruby-*')
      add_group('App', root)
      # TODO: rework support for multiple gem paths
      # this works but seems hacky and error prone
      # basically since it is converted to a regex we join all the paths
      # with a regex 'OR' using '|'
      add_group('Gems', gem_paths.join('|'))
    end

    #
    # Returns the configured groups. Add groups using SimpleCov.add_group
    #
    def groups
      @groups ||= {}
    end

    #
    # Define a group for files. Works similar to add_filter, only that the first
    # argument is the desired group name and files PASSING the filter end up in the group
    # (while filters exclude when the filter is applicable).
    #
    def add_group(group_name, filter_argument = nil)
      groups[group_name] = filter_argument
    end

    def gem_paths
      # notes ignore any paths that aren't on this system, resolves
      # bug related to multiple ruby version managers / bad dot files
      Gem::PathSupport.new(ENV).path.select { |path| File.exist?(path) }
    end

    def current_root
      @current_root ||= File.expand_path(Coverband.configuration.root).freeze
    end

    def all_root_paths
      return @all_root_paths if @all_root_paths

      @all_root_paths = Coverband.configuration.root_paths.dup
      @all_root_paths += Coverband.configuration.gem_paths.dup if Coverband.configuration.track_gems
      @all_root_paths << "#{Coverband.configuration.current_root}/"
      @all_root_paths
    end

    def all_root_patterns
      all_root_paths.map { |path| /^#{path}/ }.freeze
    end

    SKIPPED_SETTINGS = %w[@s3_secret_access_key @store]
    def to_h
      instance_variables
        .each_with_object('gem_paths': gem_paths) do |var, hash|
          hash[var.to_s.delete('@')] = instance_variable_get(var) unless SKIPPED_SETTINGS.include?(var.to_s)
        end
    end

    def use_oneshot_lines_coverage=(value)
      raise(Exception, 'One shot line coverage is only available in ruby >= 2.6') unless one_shot_coverage_implemented_in_ruby_version? || !value

      @use_oneshot_lines_coverage = value
    end

    def one_shot_coverage_implemented_in_ruby_version?
      Gem::Version.new(RUBY_VERSION) >= Gem::Version.new('2.6.0')
    end

    private

    def redis_url
      ENV['COVERBAND_REDIS_URL'] || ENV['REDIS_URL']
    end

    def redis_store_options
      { ttl: Coverband.configuration.redis_ttl,
        redis_namespace: Coverband.configuration.redis_namespace }
    end
  end
end<|MERGE_RESOLUTION|>--- conflicted
+++ resolved
@@ -9,8 +9,7 @@
                   :background_reporting_sleep_seconds, :test_env,
                   :web_enable_clear, :gem_details, :web_debug, :report_on_exit
 
-<<<<<<< HEAD
-    attr_writer :logger, :s3_region, :s3_bucket, :s3_access_key_id, :s3_secret_access_key
+    attr_writer :logger, :s3_region, :s3_bucket, :s3_access_key_id, :s3_secret_access_key, :password
     attr_reader :track_gems, :ignore, :use_oneshot_lines_coverage
 
     #####
@@ -29,10 +28,6 @@
     # /tmp was added to avoid coverage from /tmp/build directories during
     # heroku asset compilation
     IGNORE_DEFAULTS = %w[vendor .erb$ .slim$ /tmp internal:prelude schema.rb]
-=======
-    attr_writer :logger, :s3_region, :s3_bucket, :s3_access_key_id, :s3_secret_access_key, :password
-    attr_reader :track_gems
->>>>>>> 336c9079
 
     def initialize
       reset
@@ -55,14 +50,11 @@
       @gem_details = false
       @groups = {}
       @web_debug = false
-<<<<<<< HEAD
       @report_on_exit = true
       @use_oneshot_lines_coverage = false
       @current_root = nil
       @all_root_paths = nil
-=======
       @password = nil
->>>>>>> 336c9079
 
       # TODO: should we push these to adapter configs
       @s3_region = nil
