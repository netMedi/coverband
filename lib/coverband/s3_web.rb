# frozen_string_literal: true

require 'sinatra/base'

module Coverband
  class S3Web < Sinatra::Base
    set :public_folder, proc(){ File.expand_path('public', Gem::Specification.find_by_name('simplecov-html').full_gem_path) }

    get '/' do
      s3.get_object(bucket: Coverband.configuration.s3_bucket, key: 'coverband/index.html').body.read
    end

    private

    def s3
<<<<<<< HEAD
      begin
        require 'aws-sdk'
      rescue StandardError
        Coverband.configuration.logger.error "coverband requires 'aws-sdk' in order use S3ReportWriter."
        return
      end
      @s3 ||= Aws::S3::Client.new
=======
      @s3 ||= begin
        client_options = {
          region: Coverband.configuration.s3_region,
          access_key_id: Coverband.configuration.s3_access_key_id,
          secret_access_key: Coverband.configuration.s3_secret_access_key
        }
        client_options = {} if client_options.values.any?(&:nil?)
        Aws::S3::Client.new(client_options)
      end
>>>>>>> dfe76f55
    end
  end
end<|MERGE_RESOLUTION|>--- conflicted
+++ resolved
@@ -13,15 +13,12 @@
     private
 
     def s3
-<<<<<<< HEAD
       begin
         require 'aws-sdk'
       rescue StandardError
         Coverband.configuration.logger.error "coverband requires 'aws-sdk' in order use S3ReportWriter."
         return
       end
-      @s3 ||= Aws::S3::Client.new
-=======
       @s3 ||= begin
         client_options = {
           region: Coverband.configuration.s3_region,
@@ -31,7 +28,6 @@
         client_options = {} if client_options.values.any?(&:nil?)
         Aws::S3::Client.new(client_options)
       end
->>>>>>> dfe76f55
     end
   end
 end