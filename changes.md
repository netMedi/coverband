# Future Roadmap

### Research Alternative Redis formats

- Look at alternative storage formats for Redis
  - [redis bitmaps](http://blog.getspool.com/2011/11/29/fast-easy-realtime-metrics-using-redis-bitmaps/)
  - [redis bitfield](https://stackoverflow.com/questions/47100606/optimal-way-to-store-array-of-integers-in-redis-database)
- Add support for [zadd](http://redis.io/topics/data-types-intro) so one could determine single call versus multiple calls on a line, letting us determine the most executed code in production.

### Coverband 4.X

Will be the fully modern release that drops maintenance legacy support in favor of increased performance, ease of use, and maintainability.

- Release will be aimed as significantly simplifying ease of use
  - near zero config setup for Rails apps
  - add built-in support for easy loading via Railties
  - built in support for activejob, sidekiq, and other common frameworks
  - reduced configuration options
- options on reporting
  - background reporting
  - or middleware reporting
- Support for file versions
  - md5 or release tags
  - add coverage timerange support
- Drop Simplecov dependency
- improved web reporting
  - lists current config options
  - eventually allow updating remote config
  - full theming
  - list redis data dump for debugging
- additional adapters: Memcache, S3, and ActiveRecord
- add articles / podcasts like prontos readme https://github.com/prontolabs/pronto
- Add detailed Gem usage report, if we collect and send gem usage we can give percentage of gem code used, which should help application developers know when to remove gem dependencies (0%) or perhaps inline single methods for little usage (using <= 5%) for example.
- add meta data information first seen last recorded to the coverage report views (probably need to drop simplecov for that).
  - more details in this issue: https://github.com/danmayer/coverband/issues/118
- Make good video on setup, install, usage
- See if we can add support for views / templates
  - using this technique https://github.com/ioquatix/covered 	

### Coverband_jam_session

This is a possible gem to host experimental or more complex features, which would require tuning, configuration, and performance trade offs. If something is really valuable it could be promoted into the main line.

Feature Ideas:

- statsd adapters (it would allow passing in date ranges on usage)
- move to SimpleCov console out, or make similar console tabular output
- Possibly add ability to record code run for a given route
- integrate recording with deploy tag or deploy timestamp
  - diff code usage across deployed versions
  - what methods increased usage or decreased
- Improve client code api, around manual usage of sampling (like event usage)
- ability to change the Coverband config at runtime by changing the config pushed to the Redis hash. In memory cache around the changes to only make that call periodically.
- Opposed to just showing code usage on a route allow 'tagging' events which would record line coverage for that tag (this would allow tagging all code that modified an ActiveRecord model for example
- additional adapters (tracepoint, ruby-profiler, etc)
- code route tracing (entry point to all code executed for example /some_path -> code coverage of that path)
- tagging of reported Coverage
- allow only to collect coverage based on route (limiting or scoped coverage)
- coverage over some other variable like a set of alpha users
- document how to use this on staging / selenium test suite runs
  - possible add API to pull report at end of run

# Alpha

### Coverband 4.2.0.alpha

- pilot release of Gems tracking
	- todos
	  - escape on gem file should go back to gems tab
	  - support multiple gem paths with a rollout
	  - direct url support for gems #gem-name detection like it works for tabs
	  - full test coverage on gem code paths
	  - fix any perf impacts on non-gem flows  

### Coverband 4.1.0.alpha

- default disabled web clear, add config option to allow it
<<<<<<< HEAD
- pilot release of Gems tracking
	- todos
	  - escape on gem file should go back to gems tab
	  - support multiple gem paths with a rollout
	  - direct url support for gems #gem-name detection like it works for tabs
	  - full test coverage on gem code paths
	  - fix any perf impacts on non-gem flows  
=======
- out of the box support for resque
>>>>>>> 3130012b

# Released

### Coverband 4.0.1

- drops Simplecov runtime dependency
  - still used to measure our own code coverage ;)
- thanks SimpleCov for all the years of solid HTML reporting, and support!
- reduced the S3 dependencies to minimal set (not loading all of aws-sdk, only aws-sdk-s3), ensured they are optional
- Improved Coverband web admin
- Coverage reports include timestamps of Coverage collection
- Added Coveralls to the dev process thanks @dondonz 
- now tested under Ruby 2.6.0 thanks @Kbaum
- improved full stack testing for Rails 5 & 4
- warning before clear coverage on coverband web

### Coverband 4.0.0

- Add support for Railties integration
- Reduce configuration options
- Default to background reporting vs middleware reporting
- Resolves issue requiring submitting initial coverage data pre-fork
- Simplified setup with just works sensible defaults for configuration out of the box
- Fixes on the pilot release of background reporting in 3.0.1
- Rake tasks automatically configured
- Updated and simplified documentation
- Thanks to Kbaum for all the extensive feedback on the PR

### Coverband 3.X

Will be a stable and fast release that drops maintenance legacy support in favor of increased performance and maintainability.

- expects to drop Tracepoint collection engine
- drop anything below Ruby 2.3
- release begins to simplify ease of use
  - drop collectors adapter
  - reduced configuration options
- add memory benchmarks showing memory overhead of coverband
- use full stack tests to prove no memory leaks when used in Rails

### Coverband 3.0.1

- update documentation around verification steps (https://github.com/danmayer/coverband/issues/135), thanks @kbaum
- resolve coverage drift issue, https://github.com/danmayer/coverband/issues/118, thanks for MD5 hash ideas @dnasseri and @kbaum
- first version of background thread coverage reporting https://github.com/danmayer/coverband/pull/138, thanks @kbaum
- auto-detection of Rack & Rails thanks @kbaum
- improved tests allowing exceptions to raise in tests @kbaum
- add support for both aws-sdk 1.x and 2.x thanks @jared
- adds memory test ensuring no memory leaks
- full stack Rails tests for Rails 4 and 5 thanks @kbaum

### Coverband 3.0.0

- drops Tracepoint
- drops Ruby <= 2.3.0
- drops JSON Gem dependency
- drops various other features not needed without Tracepoint
  - memory cache, sampling, restricted to app folders, etc
- standardizes on Coverage array format vs sparse hash
- rewrites store methods, for 60X perf
  - implemented for Redis and File store
- improved mountable web interface

# 2.0.3

- don''t include docs in the gemfile thanks @bquorning
- pipeline_redis to reduce network overhead thanks @Kallin
- various additional benchmarks @danmayer
- Filter out files with no coverage thanks @kbaum

### 2.0.2

- fix possible nil error on files that changed since initial recording @viktor-silakov
- add improve error logging in verbose mode (stacktrace) @viktor-silakov
- improved logging level support @viktor-silakov
- launch Coverband demo and integrate into Readme / Documentation
- fix on baseline to show an issue by @viktor-silakov
- remove all coverband:baseline related features and documentation
- dropped Sinatra requirement for web mountable page
- fix on filestore by @danrabinowitz
- fixes to the MemoryCacheStore by @kbaum

### 2.0.1

- add support for fine grained S3 configuration via Coverband config, thanks @a0s
  - https://github.com/danmayer/coverband/pull/98
- Using the file argument to self.configure in lib/coverband.rb, thanks @ThomasOwens
  - https://github.com/danmayer/coverband/pull/100
- added redis improvements allowing namespace and TTL thx @oded-zahavi
- fix warnings about duplicate method definition
- Add support for safe_reload_files based on full file path
- Add support for Sinatra admin control endpoints
- improved documentation

### 2.0.0

Major release with various backwards compatibility breaking changes (generally related to the configuration). The 2.0 lifecycle will act as a mostly easy upgrade that supports past users looking to move to the much faster new Coverage Adapter.

- Continues to support Ruby 2.0 and up
- supports multiple collect engines, introducing the concept of multiple collector adapters
- extends the concepts of multiple storage adapters, enabling additional authors to help support Kafka, graphite, other adapters
- old require based loading, but working towards deprecating the entire baseline concept
- Introduces massive performance enhancements by moving to Ruby `Coverage` based collection
  - Opposed to sampling this is now a reporting frequency, when using `Coverage` collector
- Reduced configuration complexity
- Refactoring the code preparing for more varied storage and reporting options
- Drop Redis as a gem runtime_dependency

### 1.5.0

This is a significant release with significant refactoring a stepping stone for a 2.0 release.

- staging a changes.md document!
- refactored out full abstraction for stores
- supports hit counts vs binary covered / not covered for lines
  - this will let you find density of code usage just not if it was used
  - this is a slight performance hit, so you can fall back to the old system if you want `redisstore.new(@redis, array: true)`
  - this is the primary new feature in 1.5.0
- Redis has configurable base name, so I can safely change storage formats between releases
- improved documentation
- supports `SimpleCov.root`
- show files that were never touched
- apply coverband filters to ignore files in report not just collection
- improved test coverage
- improved benchmarks including support for multiple stores ;)

### 1.3.1

- This was a small fix release addressing some issues
- mostly readme updates
- last release prior to having a changes document!<|MERGE_RESOLUTION|>--- conflicted
+++ resolved
@@ -75,17 +75,8 @@
 ### Coverband 4.1.0.alpha
 
 - default disabled web clear, add config option to allow it
-<<<<<<< HEAD
-- pilot release of Gems tracking
-	- todos
-	  - escape on gem file should go back to gems tab
-	  - support multiple gem paths with a rollout
-	  - direct url support for gems #gem-name detection like it works for tabs
-	  - full test coverage on gem code paths
-	  - fix any perf impacts on non-gem flows  
-=======
 - out of the box support for resque
->>>>>>> 3130012b
+- readme improvements
 
 # Released
 
